<<<<<<< HEAD
name: Build
on:
  push:
    branches:
      - main
  pull_request:
    types: [opened, synchronize, reopened]
jobs:
  sonarqube:
    name: SonarQube
    runs-on: macos-latest
    steps:
      - uses: actions/checkout@v4
        with:
          fetch-depth: 0  # Shallow clones should be disabled for a better relevancy of analysis
      - name: SonarQube Scan
        uses: SonarSource/sonarqube-scan-action@v6
        env:
          SONAR_TOKEN: ${{ secrets.SONAR_TOKEN }}
=======
name: Build
on:
  push:
    branches:
      - main
  pull_request:
    types: [opened, synchronize, reopened]
jobs:
  sonarqube:
    name: SonarQube
    runs-on: macos-latest
    steps:
      - uses: actions/checkout@v4
        with:
          fetch-depth: 0  # Shallow clones should be disabled for a better relevancy of analysis
      - name: SonarQube Scan
        uses: SonarSource/sonarqube-scan-action@v6
        env:
          SONAR_TOKEN: ${{ secrets.SONAR_TOKEN }}
>>>>>>> 9cb7935d
<|MERGE_RESOLUTION|>--- conflicted
+++ resolved
@@ -1,4 +1,3 @@
-<<<<<<< HEAD
 name: Build
 on:
   push:
@@ -17,25 +16,4 @@
       - name: SonarQube Scan
         uses: SonarSource/sonarqube-scan-action@v6
         env:
-          SONAR_TOKEN: ${{ secrets.SONAR_TOKEN }}
-=======
-name: Build
-on:
-  push:
-    branches:
-      - main
-  pull_request:
-    types: [opened, synchronize, reopened]
-jobs:
-  sonarqube:
-    name: SonarQube
-    runs-on: macos-latest
-    steps:
-      - uses: actions/checkout@v4
-        with:
-          fetch-depth: 0  # Shallow clones should be disabled for a better relevancy of analysis
-      - name: SonarQube Scan
-        uses: SonarSource/sonarqube-scan-action@v6
-        env:
-          SONAR_TOKEN: ${{ secrets.SONAR_TOKEN }}
->>>>>>> 9cb7935d
+          SONAR_TOKEN: ${{ secrets.SONAR_TOKEN }}